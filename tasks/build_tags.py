"""
Utilities to manage build tags
"""
import sys
from invoke import task

<<<<<<< HEAD
# ALL_TAGS lists all available build tags.
# Used to remove unknown tags from provided tag lists.
ALL_TAGS = set([
    "android",
    "apm",
    "clusterchecks",
    "consul",
    "containerd",
    "cri",
    "docker",
    "ec2",
    "etcd",
    "fargateprocess",
    "gce",
    "jmx",
    "kubeapiserver",
    "kubelet",
    "linux_bpf",
    "netcgo", # Force the use of the CGO resolver. This will also have the effect of making the binary non-static
    "orchestrator",
    "process",
    "python",
    "secrets",
    "systemd",
    "zk",
    "zlib",
])
=======
# ALL_TAGS lists any available build tag
ALL_TAGS = set(
    [
        "apm",
        "clusterchecks",
        "consul",
        "containerd",
        "cri",
        "docker",
        "ec2",
        "etcd",
        "fargateprocess",
        "gce",
        "jmx",
        "kubeapiserver",
        "kubelet",
        "netcgo",  # Force the use of the CGO resolver. This will also have the effect of making the binary non-static
        "orchestrator",
        "process",
        "python",
        "secrets",
        "systemd",
        "zk",
        "zlib",
    ]
)
>>>>>>> f48bf06f

### Tag inclusion lists

# AGENT_TAGS lists the tags needed when building the agent.
AGENT_TAGS = set([
    "apm",
    "consul",
    "containerd",
    "cri",
    "docker",
    "ec2",
    "etcd",
    "gce",
    "jmx",
    "kubeapiserver",
    "kubelet",
    "netcgo",
    "process",
    "python",
    "secrets",
    "systemd",
    "zk",
    "zlib",
])

# ANDROID_TAGS lists the tags needed when building the android agent
ANDROID_TAGS = set([
    "android",
    "zlib",
])

# CLUSTER_AGENT_TAGS lists the tags needed when building the cluster-agent
CLUSTER_AGENT_TAGS = set([
    "clusterchecks",
    "kubeapiserver",
    "orchestrator",
    "secrets",
    "zlib",
])

# CLUSTER_AGENT_CLOUDFOUNDRY_TAGS lists the tags needed when building the cloudfoundry cluster-agent
CLUSTER_AGENT_CLOUDFOUNDRY_TAGS = set([
    "clusterchecks",
    "secrets",
])

# DOGSTATSD_TAGS lists the tags needed when building dogstatsd
DOGSTATSD_TAGS = set([
    "docker",
    "kubelet",
    "secrets",
    "zlib",
])

# IOT_AGENT_TAGS lists the tags needed when building the IoT agent
IOT_AGENT_TAGS = set([
    "systemd",
    "zlib",
])

# PROCESS_AGENT_TAGS lists the tags necessary to build the process-agent
PROCESS_AGENT_TAGS = AGENT_TAGS.union(set([
    "clusterchecks",
    "fargateprocess",
    "orchestrator",
]))

# SECURITY_AGENT_TAGS lists the tags necessary to build the security agent
SECURITY_AGENT_TAGS = set([
    "netcgo",
    "secrets",
    "docker",
    "kubeapiserver",
    "kubelet",
])

# PROCESS_AGENT_TAGS lists the tags necessary to build system-probe
SYSTEM_PROBE_TAGS = AGENT_TAGS.union(set([
    "clusterchecks",
    "linux_bpf",
]))

# TRACE_AGENT_TAGS lists the tags that have to be added when the trace-agent
TRACE_AGENT_TAGS = set([
    "docker",
    "kubeapiserver",
    "kubelet",
    "netcgo",
    "secrets",
])

# TEST_TAGS lists the tags that have to be added to run tests
TEST_TAGS = AGENT_TAGS.union(set([
    "clusterchecks",
]))

### Tag exclusion lists

# List of tags to always remove when not building on Linux
LINUX_ONLY_TAGS = set([
    "containerd",
    "cri",
    "netcgo",
    "systemd",
])

# List of tags to always remove when building on Windows
WINDOWS_EXCLUDE_TAGS = set([
    "linux_bpf"
])

# List of tags to always remove when building on Windows 32-bits
WINDOWS_32BIT_EXCLUDE_TAGS = set([
    "docker",
    "kubeapiserver",
    "kubelet",
    "orchestrator",
])

# Build type: build tags map
build_tags = {
    # Build setups
    "agent": AGENT_TAGS,
    "android": ANDROID_TAGS,
    "cluster-agent": CLUSTER_AGENT_TAGS,
    "cluster-agent-cloudfoundry": CLUSTER_AGENT_CLOUDFOUNDRY_TAGS,
    "dogstatsd": DOGSTATSD_TAGS,
    "iot": IOT_AGENT_TAGS,
    "process-agent": PROCESS_AGENT_TAGS,
    "security-agent": SECURITY_AGENT_TAGS,
    "system-probe": SYSTEM_PROBE_TAGS,
    "trace-agent": TRACE_AGENT_TAGS,
    # Test setups
    "test": TEST_TAGS,
    "test-with-process-tags": TEST_TAGS.union(PROCESS_AGENT_TAGS)
}

def get_default_build_tags(build="agent", arch="x64"):
    """
    Build the default list of tags based on the build type and current platform.

    The container integrations are currently only supported on Linux, disabling on
    the Windows and Darwin builds.
    """
    include = build_tags.get(build)
    if include is None:
        print("Warning: unrecognized build type, no build tags included.")
        include = set()

    return filter_incompatible_tags(include, arch=arch)

def filter_incompatible_tags(include, arch="x64"):
    """
    Filter out tags incompatible with the platform.
    include can be a list or a set.
    """

    exclude = set()
    if not sys.platform.startswith("linux"):
        exclude = exclude.union(LINUX_ONLY_TAGS)

    if sys.platform == "win32":
        exclude = exclude.union(WINDOWS_EXCLUDE_TAGS)

    if sys.platform == "win32" and arch == "x86":
        exclude = exclude.union(WINDOWS_32BIT_EXCLUDE_TAGS)

    return get_build_tags(include, exclude)


def get_build_tags(include, exclude):
    """
    Build the list of tags based on inclusions and exclusions passed through
    the command line
    include and exclude can be lists or sets.
    """
    # Convert parameters to sets
    include = set(include)
    exclude = set(exclude)

    # filter out unrecognised tags
    known_include = ALL_TAGS.intersection(include)
    unknown_include = include - known_include
    for tag in unknown_include:
        print("Warning: unknown build tag '{}' was filtered out from included tags list.".format(tag))

    known_exclude = ALL_TAGS.intersection(exclude)
    unknown_exclude = exclude - known_exclude
    for tag in unknown_exclude:
        print("Warning: unknown build tag '{}' was filtered out from excluded tags list.".format(tag))

    return list(known_include - known_exclude)


@task
def audit_tag_impact(ctx, build_exclude=None, csv=False):
    """
    Measure each tag's contribution to the binary size
    """
    build_exclude = [] if build_exclude is None else build_exclude.split(",")

    tags_to_audit = ALL_TAGS.difference(set(build_exclude)).difference(set(IOT_AGENT_TAGS))

    max_size = _compute_build_size(ctx, build_exclude=','.join(build_exclude))
    print("size with all tags is {} kB".format(max_size / 1000))

    iot_agent_size = _compute_build_size(ctx, iot=True)
    print("iot agent size is {} kB\n".format(iot_agent_size / 1000))

    report = {"unaccounted": max_size - iot_agent_size, "iot_agent": iot_agent_size}

    for tag in tags_to_audit:
        exclude_string = ','.join(build_exclude + [tag])
        size = _compute_build_size(ctx, build_exclude=exclude_string)
        delta = max_size - size
        print("tag {} adds {} kB (excludes: {})".format(tag, delta / 1000, exclude_string))
        report[tag] = delta
        report["unaccounted"] -= delta

    if csv:
        print("\nCSV output in bytes:")
        for k, v in report.items():
            print("{};{}".format(k, v))


def _compute_build_size(ctx, build_exclude=None, iot=False):
    import os
    from .agent import build as agent_build

    agent_build(ctx, build_exclude=build_exclude, skip_assets=True, iot=iot)

    statinfo = os.stat('bin/agent/agent')
    return statinfo.st_size<|MERGE_RESOLUTION|>--- conflicted
+++ resolved
@@ -4,38 +4,11 @@
 import sys
 from invoke import task
 
-<<<<<<< HEAD
 # ALL_TAGS lists all available build tags.
 # Used to remove unknown tags from provided tag lists.
-ALL_TAGS = set([
-    "android",
-    "apm",
-    "clusterchecks",
-    "consul",
-    "containerd",
-    "cri",
-    "docker",
-    "ec2",
-    "etcd",
-    "fargateprocess",
-    "gce",
-    "jmx",
-    "kubeapiserver",
-    "kubelet",
-    "linux_bpf",
-    "netcgo", # Force the use of the CGO resolver. This will also have the effect of making the binary non-static
-    "orchestrator",
-    "process",
-    "python",
-    "secrets",
-    "systemd",
-    "zk",
-    "zlib",
-])
-=======
-# ALL_TAGS lists any available build tag
 ALL_TAGS = set(
     [
+        "android",
         "apm",
         "clusterchecks",
         "consul",
@@ -49,6 +22,7 @@
         "jmx",
         "kubeapiserver",
         "kubelet",
+        "linux_bpf",
         "netcgo",  # Force the use of the CGO resolver. This will also have the effect of making the binary non-static
         "orchestrator",
         "process",
@@ -59,125 +33,73 @@
         "zlib",
     ]
 )
->>>>>>> f48bf06f
 
 ### Tag inclusion lists
 
 # AGENT_TAGS lists the tags needed when building the agent.
-AGENT_TAGS = set([
-    "apm",
-    "consul",
-    "containerd",
-    "cri",
-    "docker",
-    "ec2",
-    "etcd",
-    "gce",
-    "jmx",
-    "kubeapiserver",
-    "kubelet",
-    "netcgo",
-    "process",
-    "python",
-    "secrets",
-    "systemd",
-    "zk",
-    "zlib",
-])
+AGENT_TAGS = set(
+    [
+        "apm",
+        "consul",
+        "containerd",
+        "cri",
+        "docker",
+        "ec2",
+        "etcd",
+        "gce",
+        "jmx",
+        "kubeapiserver",
+        "kubelet",
+        "netcgo",
+        "process",
+        "python",
+        "secrets",
+        "systemd",
+        "zk",
+        "zlib",
+    ]
+)
 
 # ANDROID_TAGS lists the tags needed when building the android agent
-ANDROID_TAGS = set([
-    "android",
-    "zlib",
-])
+ANDROID_TAGS = set(["android", "zlib",])
 
 # CLUSTER_AGENT_TAGS lists the tags needed when building the cluster-agent
-CLUSTER_AGENT_TAGS = set([
-    "clusterchecks",
-    "kubeapiserver",
-    "orchestrator",
-    "secrets",
-    "zlib",
-])
+CLUSTER_AGENT_TAGS = set(["clusterchecks", "kubeapiserver", "orchestrator", "secrets", "zlib",])
 
 # CLUSTER_AGENT_CLOUDFOUNDRY_TAGS lists the tags needed when building the cloudfoundry cluster-agent
-CLUSTER_AGENT_CLOUDFOUNDRY_TAGS = set([
-    "clusterchecks",
-    "secrets",
-])
+CLUSTER_AGENT_CLOUDFOUNDRY_TAGS = set(["clusterchecks", "secrets",])
 
 # DOGSTATSD_TAGS lists the tags needed when building dogstatsd
-DOGSTATSD_TAGS = set([
-    "docker",
-    "kubelet",
-    "secrets",
-    "zlib",
-])
+DOGSTATSD_TAGS = set(["docker", "kubelet", "secrets", "zlib",])
 
 # IOT_AGENT_TAGS lists the tags needed when building the IoT agent
-IOT_AGENT_TAGS = set([
-    "systemd",
-    "zlib",
-])
+IOT_AGENT_TAGS = set(["systemd", "zlib",])
 
 # PROCESS_AGENT_TAGS lists the tags necessary to build the process-agent
-PROCESS_AGENT_TAGS = AGENT_TAGS.union(set([
-    "clusterchecks",
-    "fargateprocess",
-    "orchestrator",
-]))
+PROCESS_AGENT_TAGS = AGENT_TAGS.union(set(["clusterchecks", "fargateprocess", "orchestrator",]))
 
 # SECURITY_AGENT_TAGS lists the tags necessary to build the security agent
-SECURITY_AGENT_TAGS = set([
-    "netcgo",
-    "secrets",
-    "docker",
-    "kubeapiserver",
-    "kubelet",
-])
+SECURITY_AGENT_TAGS = set(["netcgo", "secrets", "docker", "kubeapiserver", "kubelet",])
 
 # PROCESS_AGENT_TAGS lists the tags necessary to build system-probe
-SYSTEM_PROBE_TAGS = AGENT_TAGS.union(set([
-    "clusterchecks",
-    "linux_bpf",
-]))
+SYSTEM_PROBE_TAGS = AGENT_TAGS.union(set(["clusterchecks", "linux_bpf",]))
 
 # TRACE_AGENT_TAGS lists the tags that have to be added when the trace-agent
-TRACE_AGENT_TAGS = set([
-    "docker",
-    "kubeapiserver",
-    "kubelet",
-    "netcgo",
-    "secrets",
-])
+TRACE_AGENT_TAGS = set(["docker", "kubeapiserver", "kubelet", "netcgo", "secrets",])
 
 # TEST_TAGS lists the tags that have to be added to run tests
-TEST_TAGS = AGENT_TAGS.union(set([
-    "clusterchecks",
-]))
+TEST_TAGS = AGENT_TAGS.union(set(["clusterchecks",]))
 
 ### Tag exclusion lists
 
 # List of tags to always remove when not building on Linux
-LINUX_ONLY_TAGS = set([
-    "containerd",
-    "cri",
-    "netcgo",
-    "systemd",
-])
+LINUX_ONLY_TAGS = set(["containerd", "cri", "netcgo", "systemd",])
 
 # List of tags to always remove when building on Windows
-WINDOWS_EXCLUDE_TAGS = set([
-    "linux_bpf"
-])
+WINDOWS_EXCLUDE_TAGS = set(["linux_bpf"])
 
 # List of tags to always remove when building on Windows 32-bits
-WINDOWS_32BIT_EXCLUDE_TAGS = set([
-    "docker",
-    "kubeapiserver",
-    "kubelet",
-    "orchestrator",
-])
+WINDOWS_32BIT_EXCLUDE_TAGS = set(["docker", "kubeapiserver", "kubelet", "orchestrator",])
 
 # Build type: build tags map
 build_tags = {
@@ -194,8 +116,9 @@
     "trace-agent": TRACE_AGENT_TAGS,
     # Test setups
     "test": TEST_TAGS,
-    "test-with-process-tags": TEST_TAGS.union(PROCESS_AGENT_TAGS)
+    "test-with-process-tags": TEST_TAGS.union(PROCESS_AGENT_TAGS),
 }
+
 
 def get_default_build_tags(build="agent", arch="x64"):
     """
@@ -210,6 +133,7 @@
         include = set()
 
     return filter_incompatible_tags(include, arch=arch)
+
 
 def filter_incompatible_tags(include, arch="x64"):
     """
